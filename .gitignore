*.so
*.dylib
*.o
*.dll
*.exp
*.ipdb
*.lib
*.iobj
*.pdb
tags
VSCache/
.vs/
*.vcxproj.user
*.ilk

__pycache__/
*.pyc

## compiled files from docs
*.aux
*.pdf
*.toc
*.fdb_latexmk
*.out
*.log
*.fls
*.synctex.gz
*.xdv

## doxygen gnerated file for C code
OneDQuantum/docs/html/
OneDQuantum/docs/xml/
<<<<<<< HEAD

.DS_Store
=======
example/*
!example/PQLiu*

.DS_Store
.vscode/*
>>>>>>> 186966d7
<|MERGE_RESOLUTION|>--- conflicted
+++ resolved
@@ -30,13 +30,8 @@
 ## doxygen gnerated file for C code
 OneDQuantum/docs/html/
 OneDQuantum/docs/xml/
-<<<<<<< HEAD
-
-.DS_Store
-=======
 example/*
 !example/PQLiu*
 
 .DS_Store
-.vscode/*
->>>>>>> 186966d7
+.vscode/*
--- conflicted
+++ resolved
@@ -10,15 +10,9 @@
 1DSchrodinger.so : 1DSchrodinger.o
 	$(CC) -shared -fPIC $< -o $@ -lm
 
-<<<<<<< HEAD
-%.o: %.c
+%.o: %.c science.h
 	$(CC) $(CFLAGS) -c $< -o $@
 	# $(CC) $(CFLAGS) -D __DEBUG -c $< -o $@
-=======
-%.o: %.c science.h
-	# $(CC) $(CFLAGS) -c $< -o $@
-	$(CC) $(CFLAGS) -D __DEBUG -c $< -o $@
->>>>>>> 48d74fe2
 
 .PHONY : clean
 clean:

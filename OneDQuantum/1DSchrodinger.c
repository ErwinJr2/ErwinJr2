/**
 * \file
 * 
 * \brief Solve 1D Schrodinger equation.
 *
 *
 */


#include <stdio.h>
#include <stdint.h>
#include <stdlib.h>
#include <math.h>
#include <assert.h>
#ifdef __MP /*openmp support*/
#include <omp.h>
#endif 
#include "science.h"
#include "band.h"

#define Y_EPS 0.1 /**< Starting point for ode solver. Default value = 0.1 */

#ifdef __cplusplus
extern "C" {
#endif


/**
 * 
 * An ODE solver using Numerov's method for 
 * \f$ -\frac{d}{dx}(\frac{\hbar^2}{2m(x)} \frac{dy(x)}{dx}) + V(x) y(x) = E y(x) \f$
 * with starting \f$ x_0 \f$ and \f$ y_0 \f$, \f$ y_1 \f$, 
 * ends at \f$ x_0 + N \times step \f$.
 * No normalization imposed.
 *
 * \param[in] step \f$ \Delta x \f$, stepsize
 * \param[in] N number of steps
 * \param[in] y0 value of y at \f$ x_0 \f$
 * \param[in] y1 value of y at \f$ x_0 + step \f$
 * \param[in] E energy, unit eV
 * \param[in] *V V[n] is the potential at \f$ x = x_0 + n \times step \f$
 * \param[in] *m m[n] is the effective mass at \f$ x = x_0 + n \times step \f$. 
 *               m is in unit m0 (free electron mass)
 * \param[out] *y (output) value of y at \f$ x = x_0 + n \times step \f$.
 */
#ifndef MACOS
inline 
#endif
<<<<<<< HEAD
double ode(double step, numpyint N, double y0, double y1, 
		double E, const double *V, const double *m, double *y) {
	int n; 
	y[0] = y0;
	y[1] = y1;
	const double unit = 2*m0/sq(hbar)*e0*sq(ANG*step);
	for (n = 1; n < N-1; n++) {
		if(fabs(m[n+1]-m[n])/step < 1E-5*m[n] &&
				fabs(m[n] - m[n-1])/step < 1E-5*m[n-1] ) {
			/* Numerov's method, step error O(step^6) */
			/* is bad for m is in the middle of derivative TODO*/ 
			y[n+1] = (2 * y[n] * (1.0 - 5.0/12 * ( E - V[n]) * unit * m[n]) 
					- y[n-1] * (1.0 + 1.0/12 * (E - V[n-1]) * unit * m[n-1])) 
				/ (1.0 + 1.0/12 * (E - V[n+1]) * unit * m[n+1]);
		}
		else {
			double mmp = (m[n]/m[n+1] - m[n]/m[n-1])/4; // m*(1/m)' to O(^3)
			/* Simple Euler's method, setp error O(step^4) */
			y[n+1] = (-(E-V[n])*unit*m[n]*y[n] +
					2*y[n] - (1-mmp)*y[n-1])/(1 + mmp);
		}
	}
	return y[N-1];
=======
double numerov(double step, numpyint N, double y0, double y1, 
        double E, const double *V, const double *m, double *y) {
    int n; 
    y[0] = y0;
    y[1] = y1;
    const double unit = 2*m0/sq(hbar)*e0*sq(ANG*step);
    for (n = 1; n < N-1; n++) {
        if(fabs(m[n+1]-m[n])/step < 1E-5*m[n] &&
                fabs(m[n] - m[n-1])/step < 1E-5*m[n-1] ) {
        /* if(0){ */
            /* Numerov's method, step error O(step^6) */
            /* is bad for m is in the middle of derivative TODO*/ 
            y[n+1] = (2 * y[n] * (1.0 - 5.0/12 * ( E - V[n]) * unit * m[n]) 
                    - y[n-1] * (1.0 + 1.0/12 * (E - V[n-1]) * unit * m[n-1])) 
                / (1.0 + 1.0/12 * (E - V[n+1]) * unit * m[n+1]);
        }
        else {
            /* m*(1/m)'*step/2 to O(step^3) */
            /* double mmp = (m[n]/m[n+1] - m[n]/m[n-1])/4;  */
            /* double mmp = -(m[n+1]/m[n] - m[n-1]/m[n])/4;  */
            /* Simple Euler's method, setp error O(step^4) */
            /* y[n+1] = (-(E-V[n])*unit*m[n]*y[n] + 2*y[n]  */
            /*           - (1-mmp)*y[n-1])/(1 + mmp); */
            double mplus = (m[n+1] + m[n])/2;
            double mminus = (m[n] + m[n-1])/2;
            y[n+1] = (-(E-V[n])*unit*y[n] + (1/mplus + 1/mminus)*y[n] 
                      - y[n-1]/mminus)*mplus;
        }
    }
    return y[N-1];
>>>>>>> 186966d7
}

/**
 * 
 * An ODE solver using RK4 method for 
 * \f$ -\frac{d}{dx}(\frac{\hbar^2}{2m(x)} \frac{dy(x)}{dx}) + V(x) y(x) = E y(x) \f$
 * with starting \f$ x_0 \f$ and \f$ y_0 \f$, \f$ y_1 \f$, 
 * ends at \f$ x_0 + N \times step \f$.
 * No normalization imposed.
 * See numerov() for arguments explaination 
 *
 */
#ifndef MACOS
inline 
#endif
double rk4(double step, numpyint N, double y0, double y1, 
        double E, const double *V, const double *m, double *y) {
    int n; 
    double yp;
    const double unit = 2*m0/sq(hbar)*e0*sq(ANG*step);
    double k11, k12, k21, k22, k31, k32, k41, k42;
    y[0] = y0;
    yp = (y1 - y0)/m[0];
    for (n = 0; n < N-1; n++) {
        /* RK4 ODE solver */
        double mplus = (m[n] + m[n+1])/2;
        double Vplus = (V[n] + V[n+1])/2;

        k11 = m[n] * yp; 
        k12 = (V[n] - E) * y[n] * unit; 

        k21 = mplus * (yp + k12/2);
        k22 = (Vplus - E) * (y[n] + k11/2) * unit;

        k31 = mplus * (yp + k22/2);
        k32 = (Vplus - E) * (y[n] + k21/2) * unit;

        k41 = m[n+1] * (yp + k32);
        k42 = (V[n+1] - E) * (y[n] + k31) * unit;

        y[n+1] = y[n] + (k11 + 2*(k21+k31) + k41)/6;
        yp += (k12 + 2*(k22+k32) + k42)/6;
        // Euler 
        // y[n+1] = y[n] + k11;
        // yp += k12;
    }
    return y[N-1];
}

#define ode rk4 /**< Use RK4 as the default ODE solver */


#ifdef _WINDLL
__declspec(dllexport)
#endif
 
/** 
 * Fill in wavefunctions in \f$ \psi \f$'s accroding to eigen energy in EigenEs. 
 * \f$ \psi + i N \times sizeof(double) \f$ is the wavefunction with Energy EigenEs[i] 
 * The result is normalized to 1 (so psi is unit sqrt(Angstrom^-1)
 * 
 * \param[in] step step size
 * \param[in] N number of steps
 * \param[in] *EigenEs list of eigen energies
 * \param[in] EN number of eigen energies we consider
 * \param[in] *V V[n] is the potential at \f$ x = x_0 + n \times step \f$
 * \param[in] *m m[n] is the effective mass at \f$ x = x_0 + n \times step \f$, 
 *                in unit \f$ m_0 \f$ (free electron mass), used only when 
 *                mat=Null
 * \param[in] *starts
 * \param[in] *ends wavefuntion limited to psi[starts[i]:ends[i]]
 * \param[in] *mat is a pointer to band structure, for updating
 *                effective mass according to energy. When it's NULL it means
 *                using constant mass without non-parabolic effective mass. 
 * \param[out] *psis (output) 
 *                   \f$ \psi + i N \times sizeof(double) \f$ is the 
 *                   wavefunction with energy EigenEs[i].
 */
void FillPsi(double step, numpyint N, const double *EigenEs,
        numpyint EN, const double *V, double *m, double *psis, 
        numpyint *starts, numpyint *ends,
        Band *const mat) {
    int i; 
#ifdef _DEBUG
    if(mat != NULL) {
        assert(N == mat->N);
    }
#endif
#ifdef __MP
    #ifdef _DEBUG
    printf("Start a FillPsi with openMP.\n");
    #endif
    #pragma omp parallel
#endif
    {
        double *bandm;
        if (mat != NULL) {
            bandm = (double*)malloc(N*sizeof(double));
        }
        else {
            bandm = m;
        }
#ifdef __MP
    #ifdef _DEBUG
            printf("    From thread %d out of %d\n", 
                    omp_get_thread_num(), omp_get_num_threads());
    #endif
        #pragma omp for
#endif
        for(i=0; i<EN; i++) {
            int j;
            double* psi = psis + i*N;
            for(j = 0; j<starts[i]; j++) {
                psi[j] = 0;
            }
            for(j = ends[i]; j<N; j++) {
                psi[j] = 0;
            }
            psi += starts[i];
            int len = (N<ends[i]? N : ends[i]) - starts[i];
            double modsq = 0;
            if (mat != NULL) {
                /*MP assume only mass is updated*/
                UpdateBand(mat, EigenEs[i], V, bandm);
            }
            ode(step, len, 0.0, Y_EPS, EigenEs[i], 
                    V+starts[i], bandm+starts[i], psi);
            /* Normalization */
            for(j=0; j<len; j++) {
                modsq += sq(psi[j]);
            }
            modsq = sqrt(modsq * step);
            for(j=0; j<len; j++) {
                psi[j] /= modsq;
            }
        }
        if (mat != NULL) {
            free(bandm);
            bandm = NULL;
        }
    }
    return; 
}

/** 
 * Find zero between x1 and x2 of function y(x), 
 * s.t. \f$ y(x_n) = 0 \f$
 * using linear interpolation, 
 * i.e assuming y1 and y2 are of opposite signs and
 * returning \f$ x_n \f$.
 */
#define findZero(x1, y1, x2, y2) (((x1)*(y2) - (x2)*(y1))/((y2)-(y1)))


#ifdef _WINDLL
__declspec(dllexport)
#endif 

/**
 * Solve 1D Schrodinger's equation with potential \f$ V \f$ and effective 
 * mass \f$ m \f$ 
 * in the region \f$ x_0 \leq x < x_0 + step \times N \f$. 
 * Boundary condition: wavefunction is zero at boundaries.
 *
 * Method: First scan in energy Es[0:EN] and look for zeros(EigenE) by either 
 * simple linear interpolation if SIMPLE is defined;
 * or calculate zero using secant method if SIMPLE is not defined.
 *
 * Es should be in small to large order.
 *
 * \param[in] step step size
 * \param[in] N number of steps
 * \param[in] *Es initial search range of eigen energy
 * \param[in] EN number of eigen energy to find
 * \param[in] *V potential 
 * \param[in] *m effective mass
 * \param[in] *mat is a pointer to band structure
 * \param[out] *EigenE (output) eigen energy
 *
 */
numpyint Solve1D(double step, numpyint N, 
        const double *Es, numpyint EN, 
        const double *V, double *m, Band * const mat,
        double *EigenE) {
    double *yend; 
    int NofZeros=0;
    int i;
#ifdef _DEBUG
    if(mat != NULL) {
        assert(N == mat->N);
    }
#endif
    yend = (double *)malloc(EN * sizeof(double));
#ifdef __MP
    #ifdef _DEBUG
    printf("Start a Solve1D with openMP.\n");
    #endif
    #pragma omp parallel
#endif
    {
        double *y = (double *)malloc(N * sizeof(double));
        double *mband;
        if(mat != NULL) { 
            mband = (double *)malloc(N * sizeof(double));
        }
        else {
            mband = m;
        }
#ifdef __MP
    #ifdef _DEBUG
        printf("    From thread %d out of %d\n", 
                omp_get_thread_num(), omp_get_num_threads());
    #endif
        #pragma omp for
#endif
        for(i=0; i<EN; i++) {
            if(mat != NULL) { 
                UpdateBand(mat, Es[i], V, mband);
            }
            yend[i] = ode(step, N, 0.0, Y_EPS, Es[i], V, mband, y);
        }

#ifdef __MP
        #pragma omp barrier
        #pragma omp for ordered
#endif
        for(i=1; i<EN; i++) {
            double E0, E1, E2;
            double y0, y1, y2;
            if(yend[i] == 0) {
                E0 = Es[i];
            }
            else if(yend[i]*yend[i-1] < 0) {
                /* Here secant method is used instead of Newton's 
                 * * because secant method is more stable, and since the 
                 * * extra yend evaluation introduced in discret derivative 
                 * * for Newton's method, secant method is still more efficient
                 * * */
                E1 = Es[i-1];
                E2 = Es[i];
                E0 = findZero(E2, yend[i], E1, yend[i-1]);
#ifndef SIMPLE
                int count=0; 
                if(mat != NULL) { 
                    UpdateBand(mat, E0, V, mband);
                }
                y0 = ode(step, N, 0.0, Y_EPS, E0, V, mband, y);
                y1 = yend[i-1];
                y2 = yend[i];
                /* Filter singular case */
                if(fabs(y0) > fabs(yend[i]) || fabs(y0) > fabs(yend[i-1])){
                    continue;
                }
                while(fabs(y0) > 1e-20 && fabs(E2-E1) > 1e-14 && count < 40){
    #ifdef _DEBUG
                    printf("    Iter No. %d, E0=%.8f, E1=%.8f, E2=%.8f, "
                            "Delta=%g\n", 
                            count, E0, E1, E2, fabs(E2-E1));
    #endif
                    if(y0 * y1 < 0) {
                        y2 = y0;
                        E2 = E0; 
                    }
                    else {
                        y1 = y0;
                        E1 = E0;
                    }
                    E0 = findZero(E1, y1, E2, y2);
                    if(mat != NULL) { 
                        UpdateBand(mat, E0, V, mband);
                    }
                    y0 = ode(step, N, 0.0, Y_EPS, E0, V, mband, y);
                    count++;
                }
    #ifdef _DEBUG
                printf("After %d times secant iteration, E=%.8f Err=%e\n", 
                        count, E0, fabs(y0));
    #endif
#endif
                }
                else {
                    continue;
                }
#ifdef __MP
                #pragma omp ordered
#endif
                EigenE[NofZeros++] = E0;
        }
        free(y);
        y = NULL;
        if (mat != NULL) {
            free(mband);
            mband = NULL;
        }
    }

    free(yend);
    yend = NULL;
    return NofZeros;
}

#ifdef _WINDLL
__declspec(dllexport)
#endif 

/**
 * Bonded version of Solve1D()
 *
 * \param[in] step step size
 * \param[in] N number of steps: as a limit
 * \param[in] Elower: starting point of ode solver, Elower - x*field
 *                    should be smaller than V, and solve start with
 * \param[in] Eupper: ending point of ode solver, Eupper - x*field
 *                    should be larger than V, and solve start with
 * \param[in] field: field in unit kV/cm, for determing energy shift
 * \param[in] *Es initial search range of eigen energy 
 * \param[in] EN number of eigen energy to find
 * \param[in] *V potential 
 * \param[in] *m effective mass
 * \param[in] *mat is a pointer to band structure
 * \param[out] *EigenE (output) eigen energy
 *
 */
numpyint Solve1DBonded(double step, numpyint N, 
        double Elower, double Eupper, double field,
        const double *Es, numpyint EN, 
        const double *V, double *m, Band * const mat, double *EigenE) {
    double *yend; 
    int NofZeros=0;
    int length;
    /* convert kV/cm to eV/pixal */
    field *= ANG*step*1E5;
    length = ceil((Eupper - Elower)/field);
#ifdef _DEBUG
    if(mat != NULL) {
        assert(N == mat->N);
    }
#endif
    yend = (double *)malloc(EN * sizeof(double));
#ifdef __MP
    #ifdef _DEBUG
    printf("Start a Solve1DPeriod with openMP.\n");
    #endif
    #pragma omp parallel
#endif
    {
        int i;
        double *y = (double *)malloc(N * sizeof(double));
        double *mband;
        if(mat != NULL) { 
            mband = (double *)malloc(N * sizeof(double));
        }
        else {
            mband = m;
        }
#ifdef __MP
    #ifdef _DEBUG
        printf("    From thread %d out of %d\n", 
                omp_get_thread_num(), omp_get_num_threads());
    #endif
        #pragma omp for
#endif
        for(i=0; i < EN; i++) {
            double E = Es[i];
            int start = floor((Elower - E)/field);
            if(start < 0)
                start = 0;
            if(mat != NULL) { 
                UpdateBand(mat, E, V, mband);
            }
            yend[i] = ode(step, start+length<=N ? length : N-start, 
                    0.0, Y_EPS, E, V+start, mband+start, y+start);
        }

#ifdef __MP
        #pragma omp barrier
        #pragma omp for ordered
#endif
        for(i=1; i<EN; i++) {
            double E0, E1, E2;
            double y0, y1, y2;
            if(yend[i] == 0) {
                E0 = Es[i];
            }
            else if(yend[i]*yend[i-1] < 0) {
                /* Here secant method is used instead of Newton's 
                 * * because secant method is more stable, and since the 
                 * * extra yend evaluation introduced in discret derivative 
                 * * for Newton's method, secant method is still more efficient
                 * * */
                E1 = Es[i-1];
                E2 = Es[i];
                E0 = findZero(E2, yend[i], E1, yend[i-1]);
#ifndef SIMPLE
                int count=0; 
                int start = floor((Elower - E0)/field);
                if(start < 0)
                    start = 0;
                if(mat != NULL) { 
                    UpdateBand(mat, E0, V, mband);
                }
                y0 = ode(step, start+length<=N ? length : N-start,
                        0.0, Y_EPS, E0, V+start, mband+start, y+start);
                y1 = yend[i-1];
                y2 = yend[i];
                /* Filter singular case */
                if(fabs(y0) > fabs(yend[i]) || fabs(y0) > fabs(yend[i-1])){
                    continue;
                }
                while(fabs(y0) > 1e-20 && fabs(E2-E1) > 1e-14 && count < 40){
    #ifdef _DEBUG
                    printf("    Iter No. %d, E0=%.8f, E1=%.8f, E2=%.8f, "
                            "Delta=%g\n", 
                            count, E0, E1, E2, fabs(E2-E1));
    #endif
                    if(y0 * y1 < 0) {
                        y2 = y0;
                        E2 = E0; 
                    }
                    else {
                        y1 = y0;
                        E1 = E0;
                    }
                    E0 = findZero(E1, y1, E2, y2);
                    if(mat != NULL) { 
                        UpdateBand(mat, E0, V, mband);
                    }
                    start = floor((Elower - E0)/field);
                    if(start < 0)
                        start = 0;
                    y0 = ode(step, start+length<=N ? length : N-start,
                        0.0, Y_EPS, E0, V+start, mband+start, y+start);
                    count++;
                }
    #ifdef _DEBUG
                printf("After %d times secant iteration, E=%.8f Err=%e\n", 
                        count, E0, fabs(y0));
    #endif
#endif
                }
                else {
                    continue;
                }
#ifdef __MP
                #pragma omp ordered
#endif
                EigenE[NofZeros++] = E0;
        }
        free(y);
        y = NULL;
        if (mat != NULL) {
            free(mband);
            mband = NULL;
        }
    }

    free(yend);
    yend = NULL;
    return NofZeros;
}


# define MINPSI 1E-5 /**< The min cutoff for integral of wavefunctions */
#ifdef _WINDLL
__declspec(dllexport)
#endif
/**
 * Calculate the LO phonon scattering rate
 *
 * \param[in] step step size
 * \param[in] N number of steps
 * \param[in] kl wavevector of LO phonon
 * \param[in] *psi_i \f$\psi_i\f$ wavefunction i
 * \param[in] *psi_j \f$\psi_j\f$ wavefunction j
 * \return    \f$I_{ij} = \int\mathrm dx\mathrm dy\, \psi_i(x)\psi_j(x)
 *             \exp\left[-k_l|x-y|\right]\psi_i(y)\psi_j(y) \f$
 */
double LOphononScatter(double step, numpyint N, double kl,
        const double *psi_i, const double *psi_j) {
    double Iij = 0;
    int i;
    double powerUnit = -kl*step*ANG;
    int cutoff = 1+abs(-(int)(20/powerUnit));
    int start, end;
    for(start = 0; start < N && 
            (fabs(psi_i[start]) < MINPSI || fabs(psi_j[start]) < MINPSI);
            start++);
    for(end = N-1; end >= start  &&
            (fabs(psi_i[end]) < MINPSI || fabs(psi_j[end]) < MINPSI);
            end--);
#ifdef __MP
#pragma omp parallel for reduction(+:Iij)
#endif
    for(i=start; i<=end; i++) {
        int j;
        int startj = i-cutoff>start ? i-cutoff : start;
        int endj   = i+cutoff<end   ? i+cutoff : end;
#ifdef __MP
/* #pragma omp simd reduction(+: Iij) */
#endif
        for(j=startj; j<=endj; j++) {
            Iij += psi_i[i] * psi_j[i] * exp(powerUnit*abs(i-j)) * 
                psi_i[j] * psi_j[j];
        }
    }
    return Iij * sq(step);
}


#ifdef _WINDLL
__declspec(dllexport)
#endif
/**
 * Calculate sum LO phonon scattering rate from psi_i to all psi_j's
 *
 * \param[in] step step size
 * \param[in] N number of steps
 * \param[in] *kls wavevector of LO phonon between psi_i to psi_j's
 * \param[in] *psi_i \f$\psi_i\f$ wavefunction i
 * \param[in] *psi_js psi_j = psi_js[n*N] \f$\psi_j\f$ wavefunction j
 * \param[in] *factor_js the factor \f$f_j\f$ before \f$I_{ij}\f$ before sum
 * \param[in] Nj number of psi_j
 * \return    \f$\sum_j f_j I_{ij} = 
 *             \sum_j f_j \int\mathrm dx\mathrm dy\, \psi_i(x)\psi_j(x)
 *             \exp\left[-k_l|x-y|\right]\psi_i(y)\psi_j(y) \f$
 */
double LOtotal(double step, numpyint N, const double *kls,
        const double *psi_i, const double *psi_js, const double *fjs,
        int Nj) {
    double Iij = 0;
    int j,n;
    int starti, endi;
    for(starti = 0; starti < N && fabs(psi_i[starti]) < MINPSI; starti++);
    for(endi = N-1; endi >= starti && fabs(psi_i[endi]) < MINPSI; endi--);
#ifdef __MP
#pragma omp parallel for reduction(+:Iij)
#endif
    for(n=0; n<Nj; n++) {
        const double *psi_j = psi_js + N*n;
        double powerUnit = -kls[n]*step*ANG;
        int cutoff = 1+abs(-(int)(20/powerUnit));
        int start, end;
        for(start=starti; start<N && fabs(psi_j[start])<MINPSI;  start++);
        for(end=endi;     end>=start && fabs(psi_j[end])<MINPSI; end--);
        for(j=start; j<=end; j++) {
            int i;
            int startc = j-cutoff>start ? j-cutoff : start;
            int endc   = j+cutoff<end   ? j+cutoff : end;
            double Iisum = 0;
            for(i=startc; i<=endc; i++) {
                Iisum += psi_i[i] * psi_j[i] * exp(powerUnit*abs(i-j));
            }
            Iij += Iisum * fjs[n] * psi_i[j] * psi_j[j];
        }
    }
    return Iij * sq(step);
}


#ifdef _WINDLL
__declspec(dllexport)
#endif 
/**
 *
 * \param[in] step step size
 * \param[in] N number of steps
 * \param[in] *EigenEs list of eigen energies
 * \param[in] EN number of eigen energies we consider
 * \param[in] *psis psis[n*N:(n+1)*N] is the wavefunction for EigenEs[n]
 * \param[in] *masses masses[n] is the x-y effective mass for psis[n]
 * \param[in] Eshift the energy shift (period*field) between periods
 *                   should >= max(EigenEs) - min(EigenEs)
 * \param[in] xShift position translation in pixal between periods
 * \param[out] *loMatrix gamma[n,m] == loMatrix[EN*n+m] is the LO transition
 *                       rate between psis[n] and psis[m], 
 *                       EigenEs[n] > EigenEs[m] (mod Eshift)
 */
void LOMatrix(double step, numpyint N, const double *EigenEs, numpyint EN, 
        double *psis, const double *masses, double Eshift, int xShift,
        double *loMatrix){
    /*TODO*/
}


#ifdef _WINDLL
__declspec(dllexport)
#endif 
/**
 * Checkpoint for python-C interface. Output 137.
 */
numpyint invAlpha()
{return 137;}


#ifdef __cplusplus
}
#endif
<|MERGE_RESOLUTION|>--- conflicted
+++ resolved
@@ -46,31 +46,6 @@
 #ifndef MACOS
 inline 
 #endif
-<<<<<<< HEAD
-double ode(double step, numpyint N, double y0, double y1, 
-		double E, const double *V, const double *m, double *y) {
-	int n; 
-	y[0] = y0;
-	y[1] = y1;
-	const double unit = 2*m0/sq(hbar)*e0*sq(ANG*step);
-	for (n = 1; n < N-1; n++) {
-		if(fabs(m[n+1]-m[n])/step < 1E-5*m[n] &&
-				fabs(m[n] - m[n-1])/step < 1E-5*m[n-1] ) {
-			/* Numerov's method, step error O(step^6) */
-			/* is bad for m is in the middle of derivative TODO*/ 
-			y[n+1] = (2 * y[n] * (1.0 - 5.0/12 * ( E - V[n]) * unit * m[n]) 
-					- y[n-1] * (1.0 + 1.0/12 * (E - V[n-1]) * unit * m[n-1])) 
-				/ (1.0 + 1.0/12 * (E - V[n+1]) * unit * m[n+1]);
-		}
-		else {
-			double mmp = (m[n]/m[n+1] - m[n]/m[n-1])/4; // m*(1/m)' to O(^3)
-			/* Simple Euler's method, setp error O(step^4) */
-			y[n+1] = (-(E-V[n])*unit*m[n]*y[n] +
-					2*y[n] - (1-mmp)*y[n-1])/(1 + mmp);
-		}
-	}
-	return y[N-1];
-=======
 double numerov(double step, numpyint N, double y0, double y1, 
         double E, const double *V, const double *m, double *y) {
     int n; 
@@ -101,7 +76,6 @@
         }
     }
     return y[N-1];
->>>>>>> 186966d7
 }
 
 /**
